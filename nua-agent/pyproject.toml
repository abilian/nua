--- conflicted
+++ resolved
@@ -27,13 +27,7 @@
 
 [tool.poetry.dependencies]
 python = "^3.10"
-<<<<<<< HEAD
-setuptools = "*"
-packaging = "*"
-nua-lib = "=0.5.17"
-=======
 nua-lib = "=0.5.42"
->>>>>>> 230b93bd
 
 [tool.poetry.group.dev.dependencies]
 urllib3 = "<2.0"
