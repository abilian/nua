[tool.poetry]
<<<<<<< HEAD
name = "nua"
version = "0.5.11"
=======
name = "nua-cli"
version = "0.5.13"
>>>>>>> 9be53ea4
description = ""
authors = ["Stefane Fermigier <sf@abilian.com>"]
readme = "readme.md"
packages = [
  { include = "nua_cli", from = "src" }
]

[tool.poetry.scripts]
nua = "nua_cli.main:main"

[tool.poetry.dependencies]
python = ">=3.10,<3.12"
tomli = "^2.0.1"
fabric = "^3.0.0"
snoop = "*"
termcolor = "^2.2.0"
cleez = "*"

[tool.poetry.group.dev.dependencies]
abilian-devtools = "*"
devtools = "*"
types-setuptools = "*"

# To please poetry
platformdirs = "<3.0.0"

[build-system]
requires = ["poetry-core"]
build-backend = "poetry.core.masonry.api"

# ------------------------------------------------------------------------------

[tool.ruff]
extend-ignore = [
    "S101", # Use of 'assert'
    # TODO: fix these
    "UP007", # Use `X | Y` for type annotations
]
extend-exclude = [
    ".nox"
]

# ------------------------------------------------------------------------------

[tool.pyright]
exclude = [
    '.nox',
    'tests',
    'noxfile.py',
]

# ------------------------------------------------------------------------------

[tool.deptry]
exclude = [
    '.nox', 'noxfile.py', 'tests',
]
ignore_obsolete = [
#    "setuptools",
#    "wheel",
]
ignore_missing = [
]
ignore_transitive = [
#    "packaging",
#    "requests",
]<|MERGE_RESOLUTION|>--- conflicted
+++ resolved
@@ -1,11 +1,6 @@
 [tool.poetry]
-<<<<<<< HEAD
 name = "nua"
-version = "0.5.11"
-=======
-name = "nua-cli"
 version = "0.5.13"
->>>>>>> 9be53ea4
 description = ""
 authors = ["Stefane Fermigier <sf@abilian.com>"]
 readme = "readme.md"
