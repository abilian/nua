--- conflicted
+++ resolved
@@ -1,12 +1,7 @@
 [tool.poetry]
 name = "nua"
-<<<<<<< HEAD
-version = "0.5.14"
-description = ""
-=======
 version = "0.5.17"
 description = "Command line interface for the Nua self-hosted PaaS (Platform as a Service)"
->>>>>>> 2ac26112
 authors = ["Stefane Fermigier <sf@abilian.com>"]
 readme = "readme.md"
 packages = [
@@ -19,18 +14,11 @@
 [tool.poetry.dependencies]
 python = ">=3.10,<3.12"
 tomli = "^2.0.1"
-<<<<<<< HEAD
-fabric = "^3.0.0"
-snoop = "*"
-termcolor = "^2.2.0"
-cleez = "^0.1.7"
-=======
 fabric = "~3.0"
 invoke = "~2.0"
 snoop = "*"
 termcolor = "^2.3.0"
 cleez = "^0.1.9"
->>>>>>> 2ac26112
 
 [tool.poetry.group.dev.dependencies]
 abilian-devtools = "*"
