--- conflicted
+++ resolved
@@ -1,10 +1,6 @@
 [tool.poetry]
 name = "nua"
-<<<<<<< HEAD
-version = "0.5.17"
-=======
 version = "0.5.42"
->>>>>>> 230b93bd
 description = "Command line interface for the Nua self-hosted PaaS (Platform as a Service)"
 authors = ["Stefane Fermigier <sf@abilian.com>"]
 
@@ -35,14 +31,8 @@
 python = ">=3.10,<3.12"
 tomli = "^2.0.1"
 fabric = "~3.0"
-<<<<<<< HEAD
-invoke = "~2.0"
-snoop = "*"
-termcolor = "^2.3.0"
-=======
 decorator = "^5.1.1"
 snoop = "*"
->>>>>>> 230b93bd
 cleez = "^0.1.9"
 
 [tool.poetry.group.dev.dependencies]
