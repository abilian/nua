[tool.poetry]
name = "nua-lib"
version = "0.5.42"
description = "Nua common library"
authors = ["Stefane Fermigier <sf@abilian.com>", "Jerome Dumonteil <jd@abilian.com>"]
license = "Apache-2.0"

readme = "README.md"
documentation = "https://nua.rocks/"
repository = "https://github.com/abilian/nua"

classifiers = [
    "Development Status :: 3 - Alpha",
    "Environment :: Console",
    "Intended Audience :: Developers",
    "Programming Language :: Python :: 3",
    "Programming Language :: Python :: 3.10",
    "Programming Language :: Python :: 3.11",
]

packages = [
  { include = "nua", from = "src" }
]

[tool.poetry.dependencies]
python = "^3.10"
setuptools = "*"
jinja2 = "^3.1.2"
<<<<<<< HEAD
=======
pydantic = "^1.10.8"
dictdiffer = "^0.9.0"
>>>>>>> 230b93bd
pyyaml = "^6.0"
tomli = "^2.0.1"
docker = "^6.0.1"

[tool.poetry.group.dev.dependencies]
urllib3 = "<2.0"
abilian-devtools = "*"
nox = "*"

# To please poetry
platformdirs = "<3.0.0"

# Types
types-pyyaml = "^6.0.12.9"
types-setuptools = "*"

[tool.pytest.ini_options]
filterwarnings = [
  "ignore:.*distutils package:DeprecationWarning",
  "ignore::DeprecationWarning",
]
addopts = "--tb=short --doctest-modules"

[build-system]
requires = ["poetry-core>=1.0.0"]
build-backend = "poetry.core.masonry.api"

# ------------------------------------------------------------------------------

[tool.ruff]
# Don't remove (needed to inherit from abilian-devtools?)

# ------------------------------------------------------------------------------

[tool.deptry]
exclude = [
    '.nox',
    'tests',
    "noxfile.py"
]
ignore_unused = [
    "setuptools",
]
ignore_missing = [
    "nua",
]
ignore_transitive = [
]

# ------------------------------------------------------------------------------

[tool.pyright]
exclude = [
    '.nox',
    'tests',
    'noxfile.py',
]<|MERGE_RESOLUTION|>--- conflicted
+++ resolved
@@ -26,11 +26,8 @@
 python = "^3.10"
 setuptools = "*"
 jinja2 = "^3.1.2"
-<<<<<<< HEAD
-=======
 pydantic = "^1.10.8"
 dictdiffer = "^0.9.0"
->>>>>>> 230b93bd
 pyyaml = "^6.0"
 tomli = "^2.0.1"
 docker = "^6.0.1"
