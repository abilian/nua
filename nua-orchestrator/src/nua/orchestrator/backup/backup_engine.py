--- conflicted
+++ resolved
@@ -1,12 +1,12 @@
-<<<<<<< HEAD
-=======
-from ..resource import Resource
+import typing
 
->>>>>>> fb2df1d7
-# from .resource import Resource
-from ..volume import Volume
 from .backup_functions import bck_pg_dumpall
 from .backup_report import BackupReport
+
+if typing.TYPE_CHECKING:
+    from ..resource import Resource
+    from ..volume import Volume
+
 
 BCK_FUNCTION = {"pg_dumpall": bck_pg_dumpall}
 
