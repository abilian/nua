from datetime import datetime

from sqlalchemy import JSON, Integer, String
from sqlalchemy.orm import Mapped, mapped_column
from sqlalchemy_serializer import SerializerMixin

from .base import Base

RUNNING = "started"
STOPPED = "stopped"


class Instance(Base, SerializerMixin):
    """The deployed instance of an app.

    - id: system generated colum for indexes
    - app_id: nua id of the app
    - nua_tag: nua tag, "nua-{app_id}:{version}-{release}". nua_tag permits
      to find the related docker image.
    - domain: domain serving the app
    - container: name of the deployed contaner if image started (or "")
    - image: name of the docker image (if docker deployed)
    - state: one of "running" "stopped"
    - site_config: JSON data representation of actual deployment config
      values, including the instance nginx domain.

     {'host_use': 8109,
      'container': 'nua-flask-upload-one-1.0-1-sloop.example.com',
      'domain': 'sloop.example.com/xxx',
      'image': 'nua-flask-upload-one:1.0-1',
      'image_id': 'sha256:232d921796c7f62f9240d8727d39829d31772a395d5c060ece5c74a6315b2f0e',
      'image_nua_config': {'build': {'document_root': '/nua/app/html'},
                           'instance': {'port': 5100, domain...},
                           'metadata': {'author': 'Nua testers',
                                        'id': 'flask-upload-one',
                                        'licence': 'MIT',
                                        'profile': ['test'],
                                        'release': 1,
                                        'tagline': 'Nua test with Flask and mount '
                                                   '- one',
                                        'tags': ['test',
                                                 'html',
                                                 'web',
                                                 'static',
                                                 'mount'],
                                        'title': 'Flask test upload one',
                                        'version': '1.0',
                                        'website': 'https://nua.rocks/'},
                           'docker': {'auto_remove': True,
                                   'detach': True,
                                   'mem_limit': '1G',
                                   'mounts': [{'ReadOnly': False,
                                               'Source': 'flask_uploads',
                                               'Target': '/var/tmp/uploads',
                                               'Type': 'volume'}],
                                   'name': 'nua-flask-upload-one-1.0-1-sloop.example.com',
                                   'ports': {'80/tcp': 8109}},
                           'env': {},
                           'volume': [{'driver': 'local',
                                       'dst': '/var/tmp/uploads',
                                       'name': 'flask_uploads',
                                       'type': 'volume'}]},
      'port': 'auto',
      'run_params': {'auto_remove': True,
                     'detach': True,
                     'mem_limit': '1G',
                     'mounts': [{'ReadOnly': False,
                                 'Source': 'flask_uploads',
                                 'Target': '/var/tmp/uploads',
                                 'Type': 'volume'}],
                     'name': 'nua-flask-upload-one-1.0-1-sloop.example.com',
                     'ports': {'80/tcp': 8109}}}

    There can be only one app per domain.
    """

    __tablename__ = "instance"

<<<<<<< HEAD
    # TODO: add constraints
    id: Mapped[int] = mapped_column(Integer, primary_key=True)
    app_id: Mapped[str] = mapped_column(String(80), default="")
    nua_tag: Mapped[str] = mapped_column(String(160), default="")
    domain: Mapped[str] = mapped_column(String(160), default="")
    container: Mapped[str] = mapped_column(String(160), default="")
    image: Mapped[str] = mapped_column(String(160), default="")
    state: Mapped[str] = mapped_column(String(16), default=STOPPED)
    created: Mapped[datetime] = mapped_column(default=datetime.now)
    site_config: Mapped[JSON] = mapped_column(JSON, default={})

=======
    id = Column(Integer, primary_key=True)
    app_id = Column(String(80))
    label_id = Column(String(80))
    nua_tag = Column(String(160))
    domain = Column(String(160))
    container = Column(String(160), default="")
    image = Column(String(160), default="")
    state = Column(String(16), default=STOPPED)
    created = Column(String(40))
    site_config = Column(JSON)
>>>>>>> 83a3154e
    #  broken for sqlite: instance = index_property("data", "instance", default="")

    def __repr__(self) -> str:
        return (
            f"Instance(label_id={self.label_id}, app_id={self.app_id}, "
            f"container='{self.container}', tag={self.nua_tag})"
        )<|MERGE_RESOLUTION|>--- conflicted
+++ resolved
@@ -76,10 +76,10 @@
 
     __tablename__ = "instance"
 
-<<<<<<< HEAD
     # TODO: add constraints
     id: Mapped[int] = mapped_column(Integer, primary_key=True)
     app_id: Mapped[str] = mapped_column(String(80), default="")
+    label_id: Mapped[str] = mapped_column(String(80), default="")
     nua_tag: Mapped[str] = mapped_column(String(160), default="")
     domain: Mapped[str] = mapped_column(String(160), default="")
     container: Mapped[str] = mapped_column(String(160), default="")
@@ -88,18 +88,6 @@
     created: Mapped[datetime] = mapped_column(default=datetime.now)
     site_config: Mapped[JSON] = mapped_column(JSON, default={})
 
-=======
-    id = Column(Integer, primary_key=True)
-    app_id = Column(String(80))
-    label_id = Column(String(80))
-    nua_tag = Column(String(160))
-    domain = Column(String(160))
-    container = Column(String(160), default="")
-    image = Column(String(160), default="")
-    state = Column(String(16), default=STOPPED)
-    created = Column(String(40))
-    site_config = Column(JSON)
->>>>>>> 83a3154e
     #  broken for sqlite: instance = index_property("data", "instance", default="")
 
     def __repr__(self) -> str:
