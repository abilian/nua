--- conflicted
+++ resolved
@@ -48,11 +48,7 @@
 
 [tool.poetry.dependencies]
 python = "^3.10"
-<<<<<<< HEAD
-nua-lib = "=0.5.17"
-=======
 nua-lib = "=0.5.42"
->>>>>>> 230b93bd
 SQLAlchemy-serializer = "^1.4.1"
 SQLAlchemy = "^1.4.36"
 psycopg2-binary = "^2.9.3"
