[tool.poetry]
name = "nua-build"
version = "0.5.42"
description = "Nua build package (currently: build, core build, agent)"
authors = [
    "Stefane Fermigier <sf@abilian.com>",
    "Jerome Dumonteil <jd@abilian.com>",
]
license = "Apache-2.0"

readme = "README.md"
documentation = "https://nua.rocks/"
repository = "https://github.com/abilian/nua"

classifiers = [
    "Development Status :: 3 - Alpha",
    "Environment :: Console",
    "Intended Audience :: Developers",
    "Programming Language :: Python :: 3",
    "Programming Language :: Python :: 3.10",
    "Programming Language :: Python :: 3.11",
]

packages = [
  { include = "nua", from = "src" }
]

[tool.poetry.scripts]
nua-build = "nua.build.main:app"

# Do we need this?
nua-build-base-images = "nua.build.autobuild.main:app"

# FIXME: remove
nua_test_replace_domain = "nua.build.scripts.test_replace_domain:main"

[tool.poetry.dependencies]
python = "^3.10"
<<<<<<< HEAD
nua-lib = "=0.5.17"
=======
nua-lib = "=0.5.42"
>>>>>>> 230b93bd
tomli = "^2.0.1"
tomli-w = "^1.0.0"
snoop = "^0.4.3"
cleez = "^0.1.8"
<<<<<<< HEAD
=======
pydantic = "^1.10.8"
packaging = "^23.1"
>>>>>>> 230b93bd
typer = {version = "^0.7.0", extras = ["all"]}
docker = {version = "^6.0.1", extras = ["ssh"]}

[tool.poetry.group.dev.dependencies]
urllib3 = "<2.0"
abilian-devtools = "*"
devtools = "^0.11.0"

# Types
#types-setuptools = "*"
#types-pyyaml = "*"

# To please poetry
#platformdirs = "<3.0.0"

[build-system]
requires = ["poetry-core>=1.0.0"]
build-backend = "poetry.core.masonry.api"

# ------------------------------------------------------------------------------

[tool.pytest.ini_options]
filterwarnings = [
    "ignore:.*distutils package:DeprecationWarning",
    "ignore::DeprecationWarning",
]
markers = [
    "slow: marks tests as slow (deselect with '-m \"not slow\"')",
]

# ------------------------------------------------------------------------------

[tool.ruff]
# Do not remove

# ------------------------------------------------------------------------------

[tool.deptry]
exclude = [
    '.nox',
    'tests',
    "noxfile.py"
]
ignore_unused = [
    "nua-lib",
    "nua-agent",
]
ignore_missing = [
    "nua",
]
ignore_transitive = [
]

# ------------------------------------------------------------------------------

[tool.pyright]
exclude = [
    '.nox',
    'tests',
    'noxfile.py',
]<|MERGE_RESOLUTION|>--- conflicted
+++ resolved
@@ -36,20 +36,13 @@
 
 [tool.poetry.dependencies]
 python = "^3.10"
-<<<<<<< HEAD
-nua-lib = "=0.5.17"
-=======
 nua-lib = "=0.5.42"
->>>>>>> 230b93bd
 tomli = "^2.0.1"
 tomli-w = "^1.0.0"
 snoop = "^0.4.3"
 cleez = "^0.1.8"
-<<<<<<< HEAD
-=======
 pydantic = "^1.10.8"
 packaging = "^23.1"
->>>>>>> 230b93bd
 typer = {version = "^0.7.0", extras = ["all"]}
 docker = {version = "^6.0.1", extras = ["ssh"]}
 
